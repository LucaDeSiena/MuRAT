--- conflicted
+++ resolved
@@ -1,53 +1,12 @@
 % ADDITIONAL input variables that are not set by the user.
-<<<<<<< HEAD
 function Murat                  =   Murat_checks
 
 [file,path]                     =   uigetfile;
 
 if isequal(file,0)
-   error('User selected Cancel!');   
+   error('User selected Cancel!');
 else
    disp(['User selected ', fullfile(path,file)]);
-=======
-function Murat                  =   Murat_checks(Murat)
-
-% INPUTS
-Label                           =   ['./' Murat.input.label];
-dataDirectory                   =   ['./' Murat.input.dataDirectory];
-
-PTime                           =   ['SAChdr.times.' Murat.input.PTime];
-
-
-if isempty(Murat.input.originTime)
-    originTime                  =   'SAChdr.times.o';
-else
-    originTime                  =...
-        ['SAChdr.times.' Murat.input.originTime];
-end
-
-if isempty(Murat.input.STime)
-    STime                  =   'SAChdr.times.t0';
-else
-    STime                  =...
-        ['SAChdr.times.' Murat.input.STime];
-end
-
-Murat.input.originTime          =   originTime;
-Murat.input.PTime               =   PTime;
-Murat.input.STime               =   STime;
-
-origin                          =   Murat.input.origin;
-ending                          =   Murat.input.end;
-nLat                            =   Murat.input.gridLat;
-nLong                           =   Murat.input.gridLong;
-nzc                             =   Murat.input.gridZ;
-velocityModel                   =   ['velocity_models/',Murat.input.namev];
-
-
-% Creating folders to store results
-if exist(Label,'dir')==7    
-    rmdir(Label,'s')
->>>>>>> 37b77a64
 end
 
 run(fullfile(path, file));
@@ -57,7 +16,6 @@
 PTime                           =   ['SAChdr.times.' Murat.input.PTime];
 PorS                            =   Murat.input.POrS;
 
-<<<<<<< HEAD
 origin                          =   Murat.input.origin;
 ending                          =   Murat.input.end;
 nLat                            =   Murat.input.gridLat;
@@ -85,7 +43,7 @@
 Murat.input.STime               =   STime;
 
 
-if exist('./temp','dir')==7    
+if exist('./temp','dir')==7
     delete('./temp/*')
 else
     mkdir('./temp')
@@ -100,23 +58,6 @@
     warning('Missing origin times.')
 end
 
-=======
-if exist('./temp','dir')==7    
-    delete('./temp/*')
-else
-    mkdir('./temp')
-end
-
-% Checking data
-[Murat.input.listSac,~]         =...
-    createsList([dataDirectory '/*.sac']);
-[Murat.input.header,flag]       =...
-    Murat_testData(dataDirectory,originTime,PTime,STime,Label);
-if isequal(flag,1)
-    warning('Missing origin times.')
-end
-
->>>>>>> 37b77a64
 if isequal(flag,2)
     warning('Missing S-wave times.')
 end
@@ -144,27 +85,27 @@
     gridPropagation.x           =   xM';
     gridPropagation.y           =   yM';
     gridPropagation.z           =   zM';
-    
+
     [modv,pvel]                 =...
         Murat_modv1D(modvXYZ,modvOriginal,PorS);
-    
+
     Murat.input.modv            =   modv;
     Murat.input.modvp           =   modv;
     Murat.input.modvPlot        =   [];
-    
+
 elseif availableVelocity ==  1
-    
+
     [modvP,modvI,modvIP,pvel]          =...
         Murat_modv3D(modvXYZ,modvOriginal,origin,0);
-    
+
     gridPropagation.x           =   unique(modvP(:,1));
     gridPropagation.y           =   unique(modvP(:,2));
     gridPropagation.z           =   sort(unique(modvP(:,3)),'descend');
-    
+
     Murat.input.modv            =   modvI;
-    Murat.input.modvp           =   modvP(:,1:4);    
+    Murat.input.modvp           =   modvP(:,1:4);
     Murat.input.modvPlot        =   modvIP;
-    
+
 end
 
 Murat.input.gridPropagation     =   gridPropagation;
